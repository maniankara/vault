package vault

import (
	"bytes"
	"context"
	"encoding/base64"
	"errors"
	"fmt"

	"github.com/hashicorp/errwrap"
	"github.com/hashicorp/go-uuid"
	"github.com/hashicorp/vault/helper/pgpkeys"
	"github.com/hashicorp/vault/helper/xor"
	"github.com/hashicorp/vault/sdk/helper/consts"
	"github.com/hashicorp/vault/shamir"
	shamirseal "github.com/hashicorp/vault/vault/seal/shamir"
)

const coreDROperationTokenPath = "core/dr-operation-token"

var (
	// GenerateStandardRootTokenStrategy is the strategy used to generate a
	// typical root token
	GenerateStandardRootTokenStrategy GenerateRootStrategy = generateStandardRootToken{}

	// GenerateDROperationTokenStrategy is the strategy used to generate a
	// DR operational token
	GenerateDROperationTokenStrategy GenerateRootStrategy = generateStandardRootToken{}
)

// GenerateRootStrategy allows us to swap out the strategy we want to use to
// create a token upon completion of the generate root process.
type GenerateRootStrategy interface {
	generate(context.Context, *Core) (string, func(), error)
	authenticate(context.Context, *Core, []byte) error
}

// generateStandardRootToken implements the GenerateRootStrategy and is in
// charge of creating standard root tokens.
type generateStandardRootToken struct{}

func (g generateStandardRootToken) authenticate(ctx context.Context, c *Core, key []byte) error {
	switch {
	case c.seal.RecoveryKeySupported():
		if err := c.seal.VerifyRecoveryKey(ctx, key); err != nil {
			return errwrap.Wrapf("recovery key verification failed: {{err}}", err)
		}
	default:
		if err := c.barrier.VerifyMaster(key); err != nil {
			return errwrap.Wrapf("master key verification failed: {{err}}", err)
		}
	}

	return nil
}

func (g generateStandardRootToken) generate(ctx context.Context, c *Core) (string, func(), error) {
	te, err := c.tokenStore.rootToken(ctx)
	if err != nil {
		c.logger.Error("root token generation failed", "error", err)
		return "", nil, err
	}
	if te == nil {
		c.logger.Error("got nil token entry back from root generation")
		return "", nil, fmt.Errorf("got nil token entry back from root generation")
	}

	cleanupFunc := func() {
		c.tokenStore.revokeOrphan(ctx, te.ID)
	}

	return te.ID, cleanupFunc, nil
}

// GenerateRootConfig holds the configuration for a root generation
// command.
type GenerateRootConfig struct {
	Nonce          string
	PGPKey         string
	PGPFingerprint string
	OTP            string
	Strategy       GenerateRootStrategy
}

// GenerateRootResult holds the result of a root generation update
// command
type GenerateRootResult struct {
	Progress       int
	Required       int
	EncodedToken   string
	PGPFingerprint string
}

// GenerateRootProgress is used to return the root generation progress (num shares)
func (c *Core) GenerateRootProgress() (int, error) {
	c.stateLock.RLock()
	defer c.stateLock.RUnlock()
	if c.Sealed() && !c.recoveryMode {
		return 0, consts.ErrSealed
	}
	if c.standby && !c.recoveryMode {
		return 0, consts.ErrStandby
	}

	c.generateRootLock.Lock()
	defer c.generateRootLock.Unlock()

	return len(c.generateRootProgress), nil
}

// GenerateRootConfiguration is used to read the root generation configuration
// It stubbornly refuses to return the OTP if one is there.
func (c *Core) GenerateRootConfiguration() (*GenerateRootConfig, error) {
	c.stateLock.RLock()
	defer c.stateLock.RUnlock()
	if c.Sealed() && !c.recoveryMode {
		return nil, consts.ErrSealed
	}
	if c.standby && !c.recoveryMode {
		return nil, consts.ErrStandby
	}

	c.generateRootLock.Lock()
	defer c.generateRootLock.Unlock()

	// Copy the config if any
	var conf *GenerateRootConfig
	if c.generateRootConfig != nil {
		conf = new(GenerateRootConfig)
		*conf = *c.generateRootConfig
		conf.OTP = ""
		conf.Strategy = nil
	}
	return conf, nil
}

// GenerateRootInit is used to initialize the root generation settings
func (c *Core) GenerateRootInit(otp, pgpKey string, strategy GenerateRootStrategy) error {
	var fingerprint string
	switch {
	case len(otp) > 0:
		if len(otp) != TokenLength+2 {
			return fmt.Errorf("OTP string is wrong length")
		}

	case len(pgpKey) > 0:
		fingerprints, err := pgpkeys.GetFingerprints([]string{pgpKey}, nil)
		if err != nil {
			return errwrap.Wrapf("error parsing PGP key: {{err}}", err)
		}
		if len(fingerprints) != 1 || fingerprints[0] == "" {
			return fmt.Errorf("could not acquire PGP key entity")
		}
		fingerprint = fingerprints[0]

	default:
		return fmt.Errorf("otp or pgp_key parameter must be provided")
	}

	c.stateLock.RLock()
	defer c.stateLock.RUnlock()
	if c.Sealed() && !c.recoveryMode {
		return consts.ErrSealed
	}
	barrierSealed, err := c.barrier.Sealed()
	if err != nil {
		return errors.New("unable to check barrier seal status")
	}
	if !barrierSealed && c.recoveryMode {
		return errors.New("attempt to generate recovery operation token when already unsealed")
	}
	if c.standby && !c.recoveryMode {
		return consts.ErrStandby
	}

	c.generateRootLock.Lock()
	defer c.generateRootLock.Unlock()

	// Prevent multiple concurrent root generations
	if c.generateRootConfig != nil {
		return fmt.Errorf("root generation already in progress")
	}

	// Copy the configuration
	generationNonce, err := uuid.GenerateUUID()
	if err != nil {
		return err
	}

	c.generateRootConfig = &GenerateRootConfig{
		Nonce:          generationNonce,
		OTP:            otp,
		PGPKey:         pgpKey,
		PGPFingerprint: fingerprint,
		Strategy:       strategy,
	}

	if c.logger.IsInfo() {
		switch strategy.(type) {
		case generateStandardRootToken:
			c.logger.Info("root generation initialized", "nonce", c.generateRootConfig.Nonce)
		case *generateRecoveryToken:
			c.logger.Info("recovery operation token generation initialized", "nonce", c.generateRootConfig.Nonce)
		default:
			c.logger.Info("dr operation token generation initialized", "nonce", c.generateRootConfig.Nonce)
		}
	}

	return nil
}

// GenerateRootUpdate is used to provide a new key part
func (c *Core) GenerateRootUpdate(ctx context.Context, key []byte, nonce string, strategy GenerateRootStrategy) (*GenerateRootResult, error) {
	// Verify the key length
	min, max := c.barrier.KeyLength()
	max += shamir.ShareOverhead
	if len(key) < min {
		return nil, &ErrInvalidKey{fmt.Sprintf("key is shorter than minimum %d bytes", min)}
	}
	if len(key) > max {
		return nil, &ErrInvalidKey{fmt.Sprintf("key is longer than maximum %d bytes", max)}
	}

	// Get the seal configuration
	var config *SealConfig
	var err error
	if c.seal.RecoveryKeySupported() {
		config, err = c.seal.RecoveryConfig(ctx)
		if err != nil {
			return nil, err
		}
	} else {
		config, err = c.seal.BarrierConfig(ctx)
		if err != nil {
			return nil, err
		}
	}

	// Ensure the barrier is initialized
	if config == nil {
		return nil, ErrNotInit
	}

	// Ensure we are already unsealed
	c.stateLock.RLock()
	defer c.stateLock.RUnlock()
	if c.Sealed() && !c.recoveryMode {
		return nil, consts.ErrSealed
	}

	barrierSealed, err := c.barrier.Sealed()
	if err != nil {
		return nil, errors.New("unable to check barrier seal status")
	}
	if !barrierSealed && c.recoveryMode {
		return nil, errors.New("attempt to generate recovery operation token when already unsealed")
	}

	if c.standby && !c.recoveryMode {
		return nil, consts.ErrStandby
	}

	c.generateRootLock.Lock()
	defer c.generateRootLock.Unlock()

	// Ensure a generateRoot is in progress
	if c.generateRootConfig == nil {
		return nil, fmt.Errorf("no root generation in progress")
	}

	if nonce != c.generateRootConfig.Nonce {
		return nil, fmt.Errorf("incorrect nonce supplied; nonce for this root generation operation is %q", c.generateRootConfig.Nonce)
	}

	if strategy != c.generateRootConfig.Strategy {
		return nil, fmt.Errorf("incorrect strategy supplied; a generate root operation of another type is already in progress")
	}

	// Check if we already have this piece
	for _, existing := range c.generateRootProgress {
		if bytes.Equal(existing, key) {
			return nil, fmt.Errorf("given key has already been provided during this generation operation")
		}
	}

	// Store this key
	c.generateRootProgress = append(c.generateRootProgress, key)
	progress := len(c.generateRootProgress)

	// Check if we don't have enough keys to unlock
	if len(c.generateRootProgress) < config.SecretThreshold {
		if c.logger.IsDebug() {
			c.logger.Debug("cannot generate root, not enough keys", "keys", progress, "threshold", config.SecretThreshold)
		}
		return &GenerateRootResult{
			Progress:       progress,
			Required:       config.SecretThreshold,
			PGPFingerprint: c.generateRootConfig.PGPFingerprint,
		}, nil
	}

	// Combine the key parts
	var combinedKey []byte
	if config.SecretThreshold == 1 {
		combinedKey = c.generateRootProgress[0]
		c.generateRootProgress = nil
	} else {
		combinedKey, err = shamir.Combine(c.generateRootProgress)
		c.generateRootProgress = nil
		if err != nil {
			return nil, errwrap.Wrapf("failed to compute master key: {{err}}", err)
		}
	}

<<<<<<< HEAD
	if err := strategy.authenticate(ctx, c, combinedKey); err != nil {
		c.logger.Error("root generation aborted", "error", err.Error())
		return nil, errwrap.Wrapf("root generation aborted: {{err}}", err)
=======
	switch {
	case c.seal.RecoveryKeySupported():
		// Ensure that the combined recovery key is valid
		if err := c.seal.VerifyRecoveryKey(ctx, combinedKey); err != nil {
			c.logger.Error("root generation aborted, recovery key verification failed", "error", err)
			return nil, err
		}
		// If we are in recovery mode, then retrieve
		// the stored keys and unseal the barrier
		if c.recoveryMode {
			storedKeys, err := c.seal.GetStoredKeys(ctx)
			if err != nil {
				return nil, errwrap.Wrapf("unable to retrieve stored keys in recovery mode: {{err}}", err)
			}

			// Use the retrieved master key to unseal the barrier
			if err := c.barrier.Unseal(ctx, storedKeys[0]); err != nil {
				c.logger.Error("root generation aborted, recovery operation token verification failed", "error", err)
				return nil, err
			}
		}
	default:
		masterKey := combinedKey
		if c.seal.StoredKeysSupported() == StoredKeysSupportedShamirMaster {
			testseal := NewDefaultSeal(shamirseal.NewSeal(c.logger.Named("testseal")))
			testseal.SetCore(c)
			cfg, err := c.seal.BarrierConfig(ctx)
			if err != nil {
				return nil, errwrap.Wrapf("failed to setup test barrier config: {{err}}", err)
			}
			testseal.SetCachedBarrierConfig(cfg)
			err = testseal.GetAccess().(*shamirseal.ShamirSeal).SetKey(combinedKey)
			if err != nil {
				return nil, errwrap.Wrapf("failed to setup unseal key: {{err}}", err)
			}
			stored, err := testseal.GetStoredKeys(ctx)
			if err != nil {
				return nil, errwrap.Wrapf("failed to read master key: {{err}}", err)
			}
			masterKey = stored[0]
		}
		switch {
		case c.recoveryMode:
			// If we are in recovery mode, being able to unseal
			// the barrier is how we establish authentication
			if err := c.barrier.Unseal(ctx, masterKey); err != nil {
				c.logger.Error("root generation aborted, recovery operation token verification failed", "error", err)
				return nil, err
			}
		default:
			if err := c.barrier.VerifyMaster(masterKey); err != nil {
				c.logger.Error("root generation aborted, master key verification failed", "error", err)
				return nil, err
			}
		}
	}

	// Authentication in recovery mode is successful
	if c.recoveryMode {
		// Run any post unseal functions that are set
		for _, v := range c.postRecoveryUnsealFuncs {
			if err := v(); err != nil {
				return nil, errwrap.Wrapf("failed to run post unseal func: {{err}}", err)
			}
		}
>>>>>>> 3e97f5cf
	}

	// Run the generate strategy
	token, cleanupFunc, err := strategy.generate(ctx, c)
	if err != nil {
		return nil, err
	}

	var tokenBytes []byte

	// Get the encoded value first so that if there is an error we don't create
	// the root token.
	switch {
	case len(c.generateRootConfig.OTP) > 0:
		// This function performs decoding checks so rather than decode the OTP,
		// just encode the value we're passing in.
		tokenBytes, err = xor.XORBytes([]byte(c.generateRootConfig.OTP), []byte(token))
		if err != nil {
			cleanupFunc()
			c.logger.Error("xor of root token failed", "error", err)
			return nil, err
		}
		token = base64.RawStdEncoding.EncodeToString(tokenBytes)

	case len(c.generateRootConfig.PGPKey) > 0:
		_, tokenBytesArr, err := pgpkeys.EncryptShares([][]byte{[]byte(token)}, []string{c.generateRootConfig.PGPKey})
		if err != nil {
			cleanupFunc()
			c.logger.Error("error encrypting new root token", "error", err)
			return nil, err
		}
		token = base64.StdEncoding.EncodeToString(tokenBytesArr[0])

	default:
		cleanupFunc()
		return nil, fmt.Errorf("unreachable condition")
	}

	results := &GenerateRootResult{
		Progress:       progress,
		Required:       config.SecretThreshold,
		EncodedToken:   token,
		PGPFingerprint: c.generateRootConfig.PGPFingerprint,
	}

	switch strategy.(type) {
	case generateStandardRootToken:
		c.logger.Info("root generation finished", "nonce", c.generateRootConfig.Nonce)
	case *generateRecoveryToken:
		c.logger.Info("recovery operation token generation finished", "nonce", c.generateRootConfig.Nonce)
	default:
		c.logger.Info("dr operation token generation finished", "nonce", c.generateRootConfig.Nonce)
	}

	c.generateRootProgress = nil
	c.generateRootConfig = nil
	return results, nil
}

// GenerateRootCancel is used to cancel an in-progress root generation
func (c *Core) GenerateRootCancel() error {
	c.stateLock.RLock()
	defer c.stateLock.RUnlock()
	if c.Sealed() && !c.recoveryMode {
		return consts.ErrSealed
	}
	if c.standby && !c.recoveryMode {
		return consts.ErrStandby
	}

	c.generateRootLock.Lock()
	defer c.generateRootLock.Unlock()

	// Clear any progress or config
	c.generateRootConfig = nil
	c.generateRootProgress = nil
	return nil
}<|MERGE_RESOLUTION|>--- conflicted
+++ resolved
@@ -312,77 +312,9 @@
 		}
 	}
 
-<<<<<<< HEAD
 	if err := strategy.authenticate(ctx, c, combinedKey); err != nil {
 		c.logger.Error("root generation aborted", "error", err.Error())
 		return nil, errwrap.Wrapf("root generation aborted: {{err}}", err)
-=======
-	switch {
-	case c.seal.RecoveryKeySupported():
-		// Ensure that the combined recovery key is valid
-		if err := c.seal.VerifyRecoveryKey(ctx, combinedKey); err != nil {
-			c.logger.Error("root generation aborted, recovery key verification failed", "error", err)
-			return nil, err
-		}
-		// If we are in recovery mode, then retrieve
-		// the stored keys and unseal the barrier
-		if c.recoveryMode {
-			storedKeys, err := c.seal.GetStoredKeys(ctx)
-			if err != nil {
-				return nil, errwrap.Wrapf("unable to retrieve stored keys in recovery mode: {{err}}", err)
-			}
-
-			// Use the retrieved master key to unseal the barrier
-			if err := c.barrier.Unseal(ctx, storedKeys[0]); err != nil {
-				c.logger.Error("root generation aborted, recovery operation token verification failed", "error", err)
-				return nil, err
-			}
-		}
-	default:
-		masterKey := combinedKey
-		if c.seal.StoredKeysSupported() == StoredKeysSupportedShamirMaster {
-			testseal := NewDefaultSeal(shamirseal.NewSeal(c.logger.Named("testseal")))
-			testseal.SetCore(c)
-			cfg, err := c.seal.BarrierConfig(ctx)
-			if err != nil {
-				return nil, errwrap.Wrapf("failed to setup test barrier config: {{err}}", err)
-			}
-			testseal.SetCachedBarrierConfig(cfg)
-			err = testseal.GetAccess().(*shamirseal.ShamirSeal).SetKey(combinedKey)
-			if err != nil {
-				return nil, errwrap.Wrapf("failed to setup unseal key: {{err}}", err)
-			}
-			stored, err := testseal.GetStoredKeys(ctx)
-			if err != nil {
-				return nil, errwrap.Wrapf("failed to read master key: {{err}}", err)
-			}
-			masterKey = stored[0]
-		}
-		switch {
-		case c.recoveryMode:
-			// If we are in recovery mode, being able to unseal
-			// the barrier is how we establish authentication
-			if err := c.barrier.Unseal(ctx, masterKey); err != nil {
-				c.logger.Error("root generation aborted, recovery operation token verification failed", "error", err)
-				return nil, err
-			}
-		default:
-			if err := c.barrier.VerifyMaster(masterKey); err != nil {
-				c.logger.Error("root generation aborted, master key verification failed", "error", err)
-				return nil, err
-			}
-		}
-	}
-
-	// Authentication in recovery mode is successful
-	if c.recoveryMode {
-		// Run any post unseal functions that are set
-		for _, v := range c.postRecoveryUnsealFuncs {
-			if err := v(); err != nil {
-				return nil, errwrap.Wrapf("failed to run post unseal func: {{err}}", err)
-			}
-		}
->>>>>>> 3e97f5cf
 	}
 
 	// Run the generate strategy
